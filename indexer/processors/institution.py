--- conflicted
+++ resolved
@@ -21,15 +21,11 @@
 
 
 def _get_country_code(record: pymarc.Record) -> Optional[str]:
-<<<<<<< HEAD
-    siglum: Optional[str] = to_solr_single(record, "110", "g")
-=======
     if '110' not in record:
         return None
 
     siglum: Optional[str] = to_solr_single(record, "110", "g", ungrouped=False)
 
->>>>>>> 454acf41
     if not siglum:
         return None
 
